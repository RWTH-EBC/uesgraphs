--- conflicted
+++ resolved
@@ -1347,11 +1347,7 @@
     # Create metadata
     meta_data = create_meta_data(sim_name, sim_params)
 
-<<<<<<< HEAD
-
-=======
   
->>>>>>> b3cbb082
     # Load template names from Excel sheets (needed for create_model)
     logger.info("Loading template names from Excel configuration")
     pipe_params = load_component_parameters(excel_path=sim_setup_path, component_type='Pipes')
