from pathlib import Path
#import yaml
import os

import pandas as pd

from uesgraphs.uesgraph import UESGraph
from uesgraphs.systemmodels.templates import UESTemplates

import warnings
import logging
from datetime import datetime
import tempfile


### Logging function

def set_up_logger(name,log_dir = None,level=int(logging.ERROR)):
        logger = logging.getLogger(name)
        logger.setLevel(level)

        if log_dir == None:
            log_dir = tempfile.gettempdir()
        timestamp = datetime.now().strftime("%Y%m%d_%H%M%S")
        log_file = os.path.join(log_dir, f"{name}_{timestamp}.log")
        print(f"Logfile findable here: {log_file}")
        handler = logging.FileHandler(log_file)
        formatter = logging.Formatter('%(asctime)s - %(name)s - [%(filename)s:%(lineno)d] - %(levelname)s - %(message)s')
        handler.setFormatter(formatter)
        logger.addHandler(handler)

        return logger

##############################

###  MAIN FUNCTION ###

def uesgraph_to_modelica(uesgraph, simplification_level,
                         workspace,
                         sim_setup_path,
                         input_heating, input_dhw, input_cooling,
                         ground_temp_path,
                         log_dir=None,
                         log_level=logging.DEBUG
                         ):
    """
    Convert an Urban Energy System Graph (UESGraph) to Modelica model files.
    
    This function processes a UESGraph, applies simplification, adds demand data,
    and generates Modelica model files based on simulation parameters.
    
    Parameters:
    -----------
    uesgraph : UESGraph object or str
        The UESGraph object or path to a JSON file containing the UESGraph data
    simplification_level : int
        Level of simplification to apply to the UESGraph (higher = more simplified)
    workspace : str or Path
        Directory path where output files will be saved
    sim_setup_path : str or Path
        Path to the simulation setup configuration file
    input_heating : str or Path
        Path to heating demand data
    input_dhw : str or Path
        Path to domestic hot water demand data
    input_cooling : str or Path
        Path to cooling demand data
    ground_temp_path : str or Path
        Path to ground temperature data file
    log_dir : str or Path, optional
        Directory to save log files (default is None, logs to tmp directory)
    log_level : int, optional
        Logging level (default is logging.DEBUG)
        
    Returns:
    --------
    None
    
    Raises:
    -------
    FileNotFoundError: If required files are missing
    ValueError: If uesgraph parameter is invalid
    Exception: For various processing errors with detailed messages
    """
    # Set up logging configuration
    logger = set_up_logger("ModelicaCodeGen",level=int(log_level), log_dir=log_dir)
    
    # Step 1: Validate input files and folders    logger.info("Validating files")
    paths_to_check = [sim_setup_path, input_heating, input_dhw, input_cooling, ground_temp_path]
    existing_files, missing_files = validate_paths(paths_to_check)
    if missing_files:
        logger.error(f"Missing files: {missing_files}")
        raise FileNotFoundError("Some files are missing. Please check the logs for details.")
    logger.debug(f"Existing files: {existing_files}")

<<<<<<< HEAD
    # Step 3: Initialize or load the UESGraph from file or object
    logger.info("Initialize UESGraph")
    if isinstance(uesgraph, (str, os.PathLike, Path)):
        if str(uesgraph).endswith(".json"):
            try:
                uesgraph_path = str(uesgraph)
                uesgraph = UESGraph()
                uesgraph.from_json(path = uesgraph_path, network_type="heating")
                logger.info(f"UESGraph loaded from JSON: {uesgraph_path}")
            except Exception as e:
                raise Exception(f"While loading UESGraph from JSON: {e}")
        else:
            raise ValueError(f"Value for uesgraph: {uesgraph} is nor uesgraph object nor valid JSON path")
    
    
    try:
        #Step 4: Assign demand data to the graph nodes
        logger.info("Assigning demand data")
        input_paths_dict = {
            "heating": input_heating,
            "cooling": input_cooling,
            "dhw": input_dhw
        }
        uesgraph, msg = assign_demand_data(uesgraph, input_paths_dict)
        logger.debug(msg)

        # Step 5: Save the UESGraph with added demand data
        logger.info("Try to save uesgraph with demand data")
        try:
            uesgraph.to_json(path=str(workspace),
                        name = "transurban_seestadt_uesgraphs_with_demand",
                        all_data = True,
                        prettyprint = True)
            logger.info("UESGraph with demand data saved")
        except Exception as e:
            logger.error(f"Failed to save uesgraph with demand data: {e}")

        # Step 6: Load ground temperature data for simulations
        logger.info("Loading ground temperature data")
        ground_temp_df = load_ground_temp_data(ground_temp_path)
        logger.debug(f"Ground temperature data loaded of shape: {ground_temp_df.shape}")

        # Step 7: Simplify the UESGraph according to the specified level
        logger.info(f"*** Start simplyfing Uesgraph with simplification level: {simplification_level} ***")
        logger.info(f"Before simplification: {len(uesgraph.edges())} edges with total length {uesgraph.calc_network_length(network_type='heating')}")
        uesgraph = simplify_uesgraph(uesgraph, simplification_level)
        logger.info(f"After simplification: {len(uesgraph.edges())} edges with total length {uesgraph.calc_network_length(network_type='heating')}")
    
        # Step 8: Save the simplified UESGraph
        logger.info("Try to save uesgraph after simplification")
        try:
            uesgraph.to_json(path=str(workspace),
                        name = "transurban_seestadt_uesgraphs_simplified",
                        all_data = True,
                        prettyprint = True)
            logger.info("UESGraph after simplification saved")
        except Exception as e:
            logger.error(f"Failed to save uesgraph after simplification: {e}")
        
        # Step 9: Create directory structure for Modelica output files
        logger.info("Creating subfolder for modelica files")
        timestamp = datetime.now().strftime("%Y%m%d_%H%M%S")
        sim_name = f"Sim{timestamp}"
        sim_model_dir = os.path.join(workspace, "models", sim_name)
        os.makedirs(sim_model_dir, exist_ok=True)
        logger.info(f"Modelica files will be saved to: {sim_model_dir}")

        # Step 10: Generate Modelica files for each simulation configuration
        logger.info(f"Start process of generating Modelica files for: {len(sim_setup_dict)} simulations")
        for setup_params in sim_setup_dict:
            sim_name_ix = f"{sim_name}_{str(setup_params["Simulation Name"])}"
            logger.info(f"Processing simulation parameters: {setup_params}")
            ground_temp_list = ground_temp_df[setup_params["ground_depth"]].tolist()
            logger.info(f"Using ground temperature data for depth {setup_params['ground_depth']}")
            #uesgraph_copy = uesgraph.copy()
            uesgraph = map_setup_to_uesgraph(uesgraph=uesgraph, setup_params=setup_params)
            
            if setup_params["save_params_to_csv"]: 
                logger.info("Saving setup parameters to CSV")
                save_setup_params_to_csv(setup_params, sim_name_ix, sim_model_dir)
            
            try:
                logger.info(f"Start creating model for simulation: {sim_name_ix}")
                generate_simulation_model(uesgraph=uesgraph,
                                sim_name=sim_name_ix,
                                setup_params=setup_params,
                                ground_temp_list=ground_temp_list,
                                sim_model_dir = sim_model_dir,
                )
            except Exception as e:
                logger.error(f"Error while generating Modelica files: {e}")
                raise e

    except Exception as e:
        logger.error(f"Error while processing uesgraph: {e}")
        raise e
    
def uesgraph_to_modelica_old(uesgraph, simplification_level,
                         workspace,
                         sim_setup_path,
                         input_heating, input_dhw, input_cooling,
                         ground_temp_path,
                         log_dir=None,
                         log_level=logging.DEBUG
                         ):
    """
    Convert an Urban Energy System Graph (UESGraph) to Modelica model files.
    
    This function processes a UESGraph, applies simplification, adds demand data,
    and generates Modelica model files based on simulation parameters.
    
    Parameters:
    -----------
    uesgraph : UESGraph object or str
        The UESGraph object or path to a JSON file containing the UESGraph data
    simplification_level : int
        Level of simplification to apply to the UESGraph (higher = more simplified)
    workspace : str or Path
        Directory path where output files will be saved
    sim_setup_path : str or Path
        Path to the simulation setup configuration file
    input_heating : str or Path
        Path to heating demand data
    input_dhw : str or Path
        Path to domestic hot water demand data
    input_cooling : str or Path
        Path to cooling demand data
    ground_temp_path : str or Path
        Path to ground temperature data file
    log_dir : str or Path, optional
        Directory to save log files (default is None, logs to tmp directory)
    log_level : int, optional
        Logging level (default is logging.DEBUG)
        
    Returns:
    --------
    None
    
    Raises:
    -------
    FileNotFoundError: If required files are missing
    ValueError: If uesgraph parameter is invalid
    Exception: For various processing errors with detailed messages
    """
    # Set up logging configuration
    logger = set_up_logger("ModelicaCodeGen",level=int(log_level), log_dir=log_dir)
    
    # Step 1: Validate input files and folders    logger.info("Validating files")
    paths_to_check = [sim_setup_path, input_heating, input_dhw, input_cooling, ground_temp_path]
    existing_files, missing_files = validate_paths(paths_to_check)
    if missing_files:
        logger.error(f"Missing files: {missing_files}")
        raise FileNotFoundError("Some files are missing. Please check the logs for details.")
    logger.debug(f"Existing files: {existing_files}")

    # Step 2: Load simulation configuration
    logger.info("Loading simulation settings")
    sim_setup_dict = load_simulation_settings(sim_setup_path)
    logger.debug(f"Simulation settings loaded: {sim_setup_dict}")
=======
    # Step 2: Load simulation configuration from Excel
    logger.info("Loading simulation settings from Excel")
    sim_params = load_simulation_settings_from_excel(sim_setup_path, logger)
    logger.debug(f"Simulation settings loaded: {sim_params}")
>>>>>>> 21405521

    # Step 3: Initialize or load the UESGraph from file or object
    logger.info("Initialize UESGraph")
    if isinstance(uesgraph, (str, os.PathLike, Path)):
        if str(uesgraph).endswith(".json"):
            try:
                uesgraph_path = str(uesgraph)
                uesgraph = UESGraph()
                uesgraph.from_json(path = uesgraph_path, network_type="heating")
                logger.info(f"UESGraph loaded from JSON: {uesgraph_path}")
            except Exception as e:
                raise Exception(f"While loading UESGraph from JSON: {e}")
        else:
            raise ValueError(f"Value for uesgraph: {uesgraph} is nor uesgraph object nor valid JSON path")

    # Step 3.5: Write simulation parameters to graph (needed for connector time-series generation)
    logger.info("Writing simulation parameters to graph")
    uesgraph.graph['stop_time'] = float(sim_params['stop_time'])
    uesgraph.graph['timestep'] = sim_params.get('timestep', 900)  # Default 900s = 15min
    logger.debug(f"Set graph parameters: stop_time={uesgraph.graph['stop_time']}, timestep={uesgraph.graph['timestep']}")

    # Step 3.6: Ensure all edges have names (required for Modelica generation)
    # This is needed because from_geojson() doesn't set edge names automatically,
    # while from_json() does (via pipeID). We need consistent behavior.
    logger.info("Validating and generating edge names if needed")
    edges_without_names = 0
    edges_total = uesgraph.number_of_edges()

    for edge in uesgraph.edges():
        if 'name' not in uesgraph.edges[edge]:
            # Generate name from connected node names
            node_0_name = uesgraph.nodes[edge[0]].get('name', edge[0])
            node_1_name = uesgraph.nodes[edge[1]].get('name', edge[1])
            edge_name = f"{node_0_name}_{node_1_name}"
            uesgraph.edges[edge]['name'] = edge_name
            edges_without_names += 1
            logger.debug(f"Generated name for edge {edge}: '{edge_name}'")

    if edges_without_names > 0:
        logger.info(f"Generated names for {edges_without_names}/{edges_total} edges that were missing names")
    else:
        logger.info(f"All {edges_total} edges already have names")

    try:
        #Step 4: Assign demand data to the graph nodes
        logger.info("Assigning demand data")
        input_paths_dict = {
            "heating": input_heating,
            "cooling": input_cooling,
            "dhw": input_dhw
        }
        uesgraph, msg = assign_demand_data(uesgraph, input_paths_dict)
        logger.debug(msg)

        # Step 5: Save the UESGraph with added demand data
        logger.info("Try to save uesgraph with demand data")
        try:
            uesgraph.to_json(path=str(workspace),
                        name = "transurban_seestadt_uesgraphs_with_demand",
                        all_data = True,
                        prettyprint = True)
            logger.info("UESGraph with demand data saved")
        except Exception as e:
            logger.error(f"Failed to save uesgraph with demand data: {e}")

        # Step 6: Assign pipe parameters from Excel
        logger.info("*** Assigning pipe parameters from Excel ***")
        try:
            assign_pipe_parameters(uesgraph, sim_setup_path, logger)
            logger.info("Pipe parameters successfully assigned")
        except Exception as e:
            logger.error(f"Failed to assign pipe parameters: {e}")
            raise

        # Step 7: Assign supply parameters from Excel
        logger.info("*** Assigning supply parameters from Excel ***")
        try:
            assign_supply_parameters(uesgraph, sim_setup_path, logger)
            logger.info("Supply parameters successfully assigned")
        except Exception as e:
            logger.error(f"Failed to assign supply parameters: {e}")
            raise

        # Step 8: Assign demand parameters from Excel
        logger.info("*** Assigning demand parameters from Excel ***")
        try:
            assign_demand_parameters(uesgraph, sim_setup_path, logger)
            logger.info("Demand parameters successfully assigned")
        except Exception as e:
            logger.error(f"Failed to assign demand parameters: {e}")
            raise

        # Step 9: Load ground temperature data for simulations
        logger.info("Loading ground temperature data")
        ground_temp_df = load_ground_temp_data(ground_temp_path)
        logger.debug(f"Ground temperature data loaded of shape: {ground_temp_df.shape}")

        # Step 10: Simplify the UESGraph according to the specified level
        logger.info(f"*** Start simplyfing Uesgraph with simplification level: {simplification_level} ***")
        #logger.info(f"Before simplification: {len(uesgraph.edges())} edges with total length {uesgraph.calc_network_length(network_type='heating')}")
        #uesgraph = simplify_uesgraph(uesgraph, simplification_level)
        #logger.info(f"After simplification: {len(uesgraph.edges())} edges with total length {uesgraph.calc_network_length(network_type='heating')}")

        # Step 11: Save the simplified UESGraph
        logger.info("Try to save uesgraph after simplification")
        try:
            uesgraph.to_json(path=str(workspace),
                        name = "transurban_seestadt_uesgraphs_simplified",
                        all_data = True,
                        prettyprint = True)
            logger.info("UESGraph after simplification saved")
        except Exception as e:
            logger.error(f"Failed to save uesgraph after simplification: {e}")
        
        # Step 12: Create directory structure for Modelica output files
        logger.info("Creating subfolder for modelica files")
        timestamp = datetime.now().strftime("%Y%m%d_%H%M%S")
        sim_name = f"Sim{timestamp}"
        sim_model_dir = os.path.join(workspace, "models", sim_name)
        os.makedirs(sim_model_dir, exist_ok=True)
        logger.info(f"Modelica files will be saved to: {sim_model_dir}")

        # Step 13: Generate Modelica files using new Excel-based simulation parameters
        logger.info("Start process of generating Modelica files using Excel parameters")
        sim_name_ix = f"{sim_name}_{str(sim_params['simulation_name'])}"
        logger.info(f"Processing simulation: {sim_params['simulation_name']}")

        # Extract ground temperature data (assuming ground_depth is in sim_params or use default)
        ground_depth = sim_params.get('ground_depth', '1.0 m')  # Default fallback
        ground_temp_list = ground_temp_df[ground_depth].tolist()
        logger.info(f"Using ground temperature data for depth {ground_depth}")

        # Save simulation parameters to CSV if requested
        if sim_params.get("save_params_to_csv", False):
            logger.info("Saving simulation parameters to CSV")
            save_setup_params_to_csv(sim_params, sim_name_ix, sim_model_dir)

        try:
            logger.info(f"Start creating model for simulation: {sim_name_ix}")
            generate_simulation_model_new(
                uesgraph=uesgraph,
                sim_name=sim_name_ix,
                sim_params=sim_params,
                ground_temp_list=ground_temp_list,
                sim_model_dir=sim_model_dir,
                sim_setup_path=sim_setup_path,
                logger=logger
            )
        except Exception as e:
            logger.error(f"Error while generating Modelica files: {e}")
            raise e

    except Exception as e:
        logger.error(f"Error while processing uesgraph: {e}")
        raise e
##############################
    
### Helper functions ###
    

# ============================================================================
# MAIN ASSIGNMENT FUNCTIONS
# ============================================================================
def _process_component_parameters(component_id, component_data, main_parameters, 
                                  aux_parameters, excel_params, logger):
    """
    Process MAIN and AUX parameters for a single component (node or edge).
    
    This is the core validation logic shared by all three assignment functions.
    
    Parameters
    ----------
    component_id : str or tuple
        Identifier of the component (node id or edge tuple)
    component_data : dict
        The component's data dictionary
    main_parameters : list
        List of required MAIN parameter names
    aux_parameters : list
        List of optional AUX parameter names
    excel_params : dict
        Dictionary of parameters from Excel
    logger : logging.Logger
        Logger for debug messages
        
    Returns
    -------
    missing_main : list
        List of missing MAIN parameters for this component
    missing_aux : set
        Set of missing AUX parameters for this component
    stats : dict
        Statistics dict with 'from_graph' and 'from_excel' counts
    """
    missing_main = []
    missing_aux = set()
    stats = {'from_graph': 0, 'from_excel': 0}
    
    # Process MAIN parameters
    for param in main_parameters:
        if param in component_data:
            # Parameter already in component - keep it
            stats['from_graph'] += 1
            logger.debug(f"  ✓ MAIN '{param}' found in component")
        elif param in excel_params:
            # Parameter not in component, but available in Excel - apply it
            try:
                resolved_value = resolve_parameter_value(
                    excel_params[param], component_data, param, component_id
                )
                component_data[param] = resolved_value
                stats['from_excel'] += 1
                source = f"@{excel_params[param][1:]}" if isinstance(excel_params[param], str) and excel_params[param].startswith('@') else "Excel"
                logger.debug(f"  ✓ MAIN '{param}' applied from {source}")
            except ValueError as e:
                # Reference resolution failed
                missing_main.append(param)
                logger.error(f"  ✗ MAIN '{param}': {e}")
        else:
            # Parameter missing - ERROR!
            missing_main.append(param)
            logger.error(f"  ✗ MAIN '{param}' not found")
    
    # Process AUX parameters
    for param in aux_parameters:
        if param in component_data:
            # Parameter already in component - keep it
            stats['from_graph'] += 1
            logger.debug(f"  ✓ AUX '{param}' found in component")
        elif param in excel_params:
            # Parameter not in component, but available in Excel - apply it
            try:
                resolved_value = resolve_parameter_value(
                    excel_params[param], component_data, param, component_id
                )
                component_data[param] = resolved_value
                stats['from_excel'] += 1
                source = f"@{excel_params[param][1:]}" if isinstance(excel_params[param], str) and excel_params[param].startswith('@') else "Excel"
                logger.debug(f"  ✓ AUX '{param}' applied from {source}")
            except ValueError as e:
                # Reference resolution failed - treat as missing AUX
                missing_aux.add(param)
                logger.warning(f"  ⚠ AUX '{param}' reference failed: {e}")
        else:
            # Parameter missing - will use Modelica default
            missing_aux.add(param)
            logger.debug(f"  ⚠ AUX '{param}' not provided - will use Modelica default")
    
    return missing_main, missing_aux, stats


def _process_component_connectors(component_id, component_data, connector_parameters,
                                   excel_params, time_array, logger):
    """
    Process connector parameters (time-series inputs) for a single component.

    Connectors are dynamic inputs to Modelica models (e.g., TIn, dpIn, Q_flow_input).
    Unlike MAIN/AUX parameters, all connectors are optional. Scalar values are
    automatically converted to constant time-series.

    Parameters
    ----------
    component_id : str or tuple
        Identifier of the component (node id or edge tuple)
    component_data : dict
        The component's data dictionary (modified in-place)
    connector_parameters : list
        List of connector names from template's get_connector_names()
    excel_params : dict
        Dictionary of parameters from Excel
    time_array : list
        Time array for converting scalars to time-series (e.g., [0, 3600, 7200, ...])
    logger : logging.Logger
        Logger for debug/warning messages

    Returns
    -------
    missing_connectors : list
        List of connectors that were not provided
    stats : dict
        Statistics dict with 'from_graph', 'from_excel', 'converted' counts

    Notes
    -----
    Processing logic:
    1. If connector already in component_data:
       - Keep existing value (don't overwrite)
       - Convert scalar to time-series if needed
    2. If connector in Excel:
       - Resolve value (@ references, direct values)
       - Convert scalar to time-series
    3. If connector missing:
       - Add to missing_connectors (WARNING, not ERROR)
    """
    missing_connectors = []
    stats = {'from_graph': 0, 'from_excel': 0, 'converted': 0}

    for connector in connector_parameters:
        if connector in component_data:
            # Connector already in component - keep it, but check if conversion needed
            value = component_data[connector]

            # Convert scalar to time-series if needed
            if isinstance(value, (int, float)):
                component_data[connector] = [value] * len(time_array)
                stats['from_graph'] += 1
                stats['converted'] += 1
                logger.debug(f"  ✓ Connector '{connector}' from component (scalar → time-series)")
            elif isinstance(value, list):
                stats['from_graph'] += 1
                logger.debug(f"  ✓ Connector '{connector}' from component (time-series)")
            else:
                # Unexpected type - keep as is but warn
                stats['from_graph'] += 1
                logger.warning(f"  ⚠ Connector '{connector}' has unexpected type: {type(value)}")

        elif connector in excel_params:
            # Connector not in component, but available in Excel - apply it
            try:
                resolved_value = resolve_parameter_value(
                    value=excel_params[connector],
                    component_data=component_data,
                    param_name=connector,
                    component_id=component_id,
                    time_array=time_array,
                    as_timeseries=True  # Connectors are always converted to time-series
                )
                component_data[connector] = resolved_value
                stats['from_excel'] += 1
                if isinstance(excel_params[connector], (int, float)):
                    stats['converted'] += 1
                source = f"@{excel_params[connector][1:]}" if isinstance(excel_params[connector], str) and excel_params[connector].startswith('@') else "Excel"
                logger.debug(f"  ✓ Connector '{connector}' applied from {source}")
            except ValueError as e:
                # Reference resolution failed - treat as missing
                missing_connectors.append(connector)
                logger.warning(f"  ⚠ Connector '{connector}': {e}")
        else:
            # Connector missing - this is OK (connectors are optional)
            missing_connectors.append(connector)
            logger.debug(f"  ⚠ Connector '{connector}' not provided")

    return missing_connectors, stats


def assign_pipe_parameters(uesgraph, excel_path, logger=None):
    """
    Assign parameters to pipe edges in the uesgraph according to the flow chart logic.

    This function follows the validation flow:
    1. Load Excel parameters and extract template configuration
    2. Load and parse the template file (standard or custom based on Excel)
    3. Extract MAIN (required) and AUX (optional) parameters
    4. For each edge individually:
       - Check MAIN parameters: in edge → keep, not in edge → try Excel, missing → ERROR
       - Check AUX parameters: in edge → keep, not in edge → try Excel, missing → WARNING
    5. Apply parameters from Excel where needed (never overwrite existing edge attributes)
    6. Support @ references: Excel values starting with @ are resolved to edge attributes

    Parameters
    ----------
    uesgraph : UESGraph
        The urban energy system graph object (modified in-place)
    excel_path : str or Path
        Path to Excel file containing component parameters and template configuration
        Excel should have either 'template' (for standard) or 'template_path' (for custom)
    logger : logging.Logger, optional
        Logger for status messages and warnings
        If None, creates a default logger

    Returns
    -------
    uesgraph : UESGraph
        The updated graph object (same as input, modified in-place)

    Raises
    ------
    ValueError
        If neither 'template' nor 'template_path' found in Excel
        If required MAIN parameters are missing for any edge

    Warns
    -----
    UserWarning
        If optional AUX parameters are missing (will use Modelica defaults)
    """
    if logger is None:
        logger = logging.getLogger(__name__)
    
    # Step 1: Load Excel parameters (mandatory)
    excel_params = _load_excel(excel_path, 'Pipes', logger)

    # Step 2: Load template file (from Excel config)
    model_name = excel_params.get('template')
    template_path = excel_params.get('template_path')
    main_parameters, aux_parameters, connector_parameters = parse_template_parameters(
        'Pipe', model_name, template_path, logger
    )

    # Step 3: Get time array for connector conversion
    stop_time = uesgraph.graph.get('stop_time')
    timestep = uesgraph.graph.get('timestep')
    if stop_time and timestep:
        time_array = [x * timestep for x in range(int((stop_time / timestep) + 1))]
    else:
        time_array = []
        if connector_parameters:
            logger.warning("Connectors found but no time_array available (stop_time/timestep not set)")

    # Step 4: Process each edge individually
    total_edges = len(list(uesgraph.edges()))
    logger.info(f"Processing {total_edges} edge(s)...")

    all_missing_main = []
    all_missing_aux = set()
    all_missing_connectors = set()
    all_stats = []
    all_connector_stats = []

    for edge_idx, edge in enumerate(uesgraph.edges(), 1):
        edge_data = uesgraph.edges[edge]
        logger.debug(f"Processing edge {edge_idx}/{total_edges}: {edge}")

        # Process parameters
        missing_main, missing_aux, stats = _process_component_parameters(
            edge, edge_data, main_parameters, aux_parameters,
            excel_params, logger
        )

        # Process connectors
        missing_connectors, connector_stats = _process_component_connectors(
            edge, edge_data, connector_parameters, excel_params,
            time_array, logger
        )

        # Collect results
        all_missing_main.extend([(edge, param) for param in missing_main])
        all_missing_aux.update(missing_aux)
        all_missing_connectors.update(missing_connectors)
        all_stats.append(stats)
        all_connector_stats.append(connector_stats)

    # Step 5: Aggregate and report results
    total_stats = _aggregate_statistics(all_stats)
    total_connector_stats = _aggregate_statistics(all_connector_stats)
    _check_and_report_results(
        'edge', total_edges, all_missing_main, all_missing_aux,
        all_missing_connectors, total_stats, total_connector_stats, logger
    )

    return uesgraph


def assign_supply_parameters(uesgraph, excel_path, logger=None):
    """
    Assign parameters to supply nodes in the uesgraph according to the flow chart logic.
    
    This function follows the validation flow:
    1. Load and parse the template file
    2. Extract MAIN (required) and AUX (optional) parameters
    3. Load Excel parameters if provided
    4. For each supply node individually:
       - Check MAIN parameters: in node → keep, not in node → try Excel, missing → ERROR
       - Check AUX parameters: in node → keep, not in node → try Excel, missing → WARNING
    5. Apply parameters from Excel where needed (never overwrite existing node attributes)
    6. Support @ references: Excel values starting with @ are resolved to node attributes
    
    Parameters
    ----------
    uesgraph : UESGraph
        The urban energy system graph object (modified in-place)
    template_path : str or Path
        Path to the supply template file (.mako)
    excel_path : str or Path, optional
        Path to Excel file containing component parameters
        If None, only graph attributes are used
    logger : logging.Logger, optional
        Logger for status messages and warnings
        If None, creates a default logger
        
    Returns
    -------
    uesgraph : UESGraph
        The updated graph object (same as input, modified in-place)
        
    Raises
    ------
    FileNotFoundError
        If template file not found
    ValueError
        If required MAIN parameters are missing for any supply node
        
    Warns
    -----
    UserWarning
        If optional AUX parameters are missing (will use Modelica defaults)
    """
    if logger is None:
        logger = logging.getLogger(__name__)

    # Step 1: Load Excel parameters (mandatory)
    excel_params = _load_excel(excel_path, 'Supply', logger)

    # Step 2: Load template file (from Excel config)
    model_name = excel_params.get('template')
    template_path = excel_params.get('template_path')
    main_parameters, aux_parameters, connector_parameters = parse_template_parameters(
        'Supply', model_name, template_path, logger
    )

    # Step 3: Get time array for connector conversion
    stop_time = uesgraph.graph.get('stop_time')
    timestep = uesgraph.graph.get('timestep')
    if stop_time and timestep:
        time_array = [x * timestep for x in range(int((stop_time / timestep) + 1))]
    else:
        time_array = []
        if connector_parameters:
            logger.warning("Connectors found but no time_array available (stop_time/timestep not set)")

    # Step 4: Find supply nodes
    network_type = uesgraph.graph.get("network_type", "heating")
    is_supply_key = f"is_supply_{network_type}"

    supply_nodes = [
        node for node in uesgraph.nodelist_building
        if uesgraph.nodes[node].get(is_supply_key, False)
    ]

    if not supply_nodes:
        warning_msg = f"No supply nodes found (looking for '{is_supply_key}' = True)"
        logger.warning(warning_msg)
        warnings.warn(warning_msg, UserWarning)
        return uesgraph

    # Step 5: Process each supply node individually
    total_nodes = len(supply_nodes)
    logger.info(f"Processing {total_nodes} supply node(s)...")

    all_missing_main = []
    all_missing_aux = set()
    all_missing_connectors = set()
    all_stats = []
    all_connector_stats = []

    for node_idx, node in enumerate(supply_nodes, 1):
        node_data = uesgraph.nodes[node]
        logger.debug(f"Processing supply node {node_idx}/{total_nodes}: {node}")

        # Process parameters
        missing_main, missing_aux, stats = _process_component_parameters(
            node, node_data, main_parameters, aux_parameters,
            excel_params, logger
        )

        # Process connectors
        missing_connectors, connector_stats = _process_component_connectors(
            node, node_data, connector_parameters, excel_params,
            time_array, logger
        )

        # Collect results
        all_missing_main.extend([(node, param) for param in missing_main])
        all_missing_aux.update(missing_aux)
        all_missing_connectors.update(missing_connectors)
        all_stats.append(stats)
        all_connector_stats.append(connector_stats)

    # Step 6: Aggregate and report results
    total_stats = _aggregate_statistics(all_stats)
    total_connector_stats = _aggregate_statistics(all_connector_stats)
    _check_and_report_results(
        'supply node', total_nodes, all_missing_main, all_missing_aux,
        all_missing_connectors, total_stats, total_connector_stats, logger
    )

    return uesgraph


def assign_demand_parameters(uesgraph, excel_path, logger=None):
    """
    Assign parameters to demand nodes in the uesgraph according to the flow chart logic.
    
    This function follows the validation flow:
    1. Load and parse the template file
    2. Extract MAIN (required) and AUX (optional) parameters
    3. Load Excel parameters if provided
    4. For each demand node individually:
       - Check MAIN parameters: in node → keep, not in node → try Excel, missing → ERROR
       - Check AUX parameters: in node → keep, not in node → try Excel, missing → WARNING
    5. Apply parameters from Excel where needed (never overwrite existing node attributes)
    6. Support @ references: Excel values starting with @ are resolved to node attributes
    
    Parameters
    ----------
    uesgraph : UESGraph
        The urban energy system graph object (modified in-place)
    template_path : str or Path
        Path to the demand template file (.mako)
    excel_path : str or Path, optional
        Path to Excel file containing component parameters
        If None, only graph attributes are used
    logger : logging.Logger, optional
        Logger for status messages and warnings
        If None, creates a default logger
        
    Returns
    -------
    uesgraph : UESGraph
        The updated graph object (same as input, modified in-place)
        
    Raises
    ------
    FileNotFoundError
        If template file not found
    ValueError
        If required MAIN parameters are missing for any demand node
        
    Warns
    -----
    UserWarning
        If optional AUX parameters are missing (will use Modelica defaults)
    """
    if logger is None:
        logger = logging.getLogger(__name__)

    # Step 1: Load Excel parameters (mandatory)
    excel_params = _load_excel(excel_path, 'Demands', logger)

    # Step 2: Load template file (from Excel config)
    model_name = excel_params.get('template')
    template_path = excel_params.get('template_path')
    main_parameters, aux_parameters, connector_parameters = parse_template_parameters(
        'Demand', model_name, template_path, logger
    )

    # Step 3: Get time array for connector conversion
    stop_time = uesgraph.graph.get('stop_time')
    timestep = uesgraph.graph.get('timestep')
    if stop_time and timestep:
        time_array = [x * timestep for x in range(int((stop_time / timestep) + 1))]
    else:
        time_array = []
        if connector_parameters:
            logger.warning("Connectors found but no time_array available (stop_time/timestep not set)")

    # Step 4: Find demand nodes (buildings that are NOT supply)
    network_type = uesgraph.graph.get("network_type", "heating")
    is_supply_key = f"is_supply_{network_type}"

    demand_nodes = [
        node for node in uesgraph.nodelist_building
        if not uesgraph.nodes[node].get(is_supply_key, False)
    ]

    if not demand_nodes:
        warning_msg = f"No demand nodes found (looking for buildings with '{is_supply_key}' = False)"
        logger.warning(warning_msg)
        warnings.warn(warning_msg, UserWarning)
        return uesgraph

    # Step 5: Process each demand node individually
    total_nodes = len(demand_nodes)
    logger.info(f"Processing {total_nodes} demand node(s)...")

    all_missing_main = []
    all_missing_aux = set()
    all_missing_connectors = set()
    all_stats = []
    all_connector_stats = []

    for node_idx, node in enumerate(demand_nodes, 1):
        node_data = uesgraph.nodes[node]
        logger.debug(f"Processing demand node {node_idx}/{total_nodes}: {node}")

        # Process parameters
        missing_main, missing_aux, stats = _process_component_parameters(
            node, node_data, main_parameters, aux_parameters,
            excel_params, logger
        )

        # Process connectors
        missing_connectors, connector_stats = _process_component_connectors(
            node, node_data, connector_parameters, excel_params,
            time_array, logger
        )

        # Collect results
        all_missing_main.extend([(node, param) for param in missing_main])
        all_missing_aux.update(missing_aux)
        all_missing_connectors.update(missing_connectors)
        all_stats.append(stats)
        all_connector_stats.append(connector_stats)

    # Step 6: Aggregate and report results
    total_stats = _aggregate_statistics(all_stats)
    total_connector_stats = _aggregate_statistics(all_connector_stats)
    _check_and_report_results(
        'demand node', total_nodes, all_missing_main, all_missing_aux,
        all_missing_connectors, total_stats, total_connector_stats, logger
    )

    return uesgraph


def resolve_parameter_value(value, component_data, param_name, component_id,
                           time_array=None, as_timeseries=False):
    """
    Resolve parameter value - handles direct values, @references, and optional time-series conversion.

    This function is used by both parameter and connector processing to resolve values from Excel.
    It supports:
    - Direct values (int, float, bool, str, list)
    - @ References to component attributes
    - Scalar to time-series conversion for connectors

    Parameters
    ----------
    value : any
        The parameter value from Excel (can be direct value or @reference)
    component_data : dict
        The component's data dictionary (node or edge attributes)
    param_name : str
        Name of the parameter being resolved
    component_id : str or tuple
        Identifier of the component (node id or edge tuple)
    time_array : list, optional
        Time array for converting scalars to time-series. Required if as_timeseries=True.
    as_timeseries : bool, optional
        If True, convert scalar values to constant time-series. Default is False.

    Returns
    -------
    resolved_value : any
        The resolved parameter value

    Raises
    ------
    ValueError
        If @reference not found or time_array missing when as_timeseries=True

    Notes
    -----
    Future extensions could include:
    - CSV file path loading (e.g., value="path/to/timeseries.csv")
    - Multiple column selection from CSVs
    - Interpolation for time-series with different timesteps

    Examples
    --------
    >>> # Direct scalar value
    >>> resolve_parameter_value(353.15, {}, 'TReturn', 'node1')
    353.15

    >>> # @ Reference
    >>> node_data = {'heatDemand_max': 800000}
    >>> resolve_parameter_value('@heatDemand_max', node_data, 'Q_nominal', 'node1')
    800000

    >>> # Scalar to time-series conversion
    >>> time = [0, 3600, 7200]
    >>> resolve_parameter_value(353.15, {}, 'TIn', 'node1', time, as_timeseries=True)
    [353.15, 353.15, 353.15]
    """
    resolved = value

    # Handle @ references
    if isinstance(value, str) and value.startswith('@'):
        attr_name = value[1:]  # Remove '@' prefix
        if attr_name not in component_data:
            raise ValueError(
                f"Component {component_id}: Parameter '{param_name}' references "
                f"non-existent attribute '@{attr_name}'"
            )
        resolved = component_data[attr_name]
    else:
        # Direct value
        resolved = value

    # Convert scalar to time-series if requested
    if as_timeseries and isinstance(resolved, (int, float)):
        if time_array is None:
            raise ValueError(
                f"Component {component_id}: Cannot convert '{param_name}' to time-series "
                f"without time_array"
            )
        resolved = [resolved] * len(time_array)

    return resolved


def parse_template_parameters(model_type, model_name=None, template_path=None, logger=None):
    """
    Parse template to extract required, optional, and connector parameters using UESTemplates.

    Parameters
    ----------
    model_type : str
        Component type: "Supply", "Demand", or "Pipe"
    model_name : str, optional
        Modelica class name for standard templates (e.g., "OpenLoop.SourceIdeal")
    template_path : str or Path, optional
        Path to custom template file
    logger : logging.Logger, optional
        Logger for status messages

    Returns
    -------
    tuple (list, list, list)
        (main_parameters, aux_parameters, connector_parameters)

    Raises
    ------
    ValueError
        If neither model_name nor template_path is provided, or both are None
    Exception
        If template parsing fails

    Examples
    --------
    # Standard template:
    >>> main, aux, conn = parse_template_parameters('Supply', model_name='OpenLoop.SourceIdeal')
    >>> main
    ['pReturn', 'TReturn']
    >>> conn
    ['TIn', 'dpIn']

    # Custom template:
    >>> main, aux, conn = parse_template_parameters('Supply', template_path='/path/custom.mako')
    """
    if logger is None:
        logger = logging.getLogger(__name__)

    # Validation - treat None as not provided
    if (not model_name or model_name is None) and (not template_path or template_path is None):
        raise ValueError("Either model_name or template_path must be provided")

    # Warning if both are provided
    if model_name and template_path and template_path is not None:
        logger.warning(f"Both model_name ('{model_name}') and template_path ('{template_path}') provided. "
                      f"Using custom template at template_path, ignoring model_name.")

    try:
        if template_path and template_path is not None:
            logger.debug(f"Loading custom template: {template_path}")
            effective_model_name = "CustomTemplate"  # Dummy name
            effective_template_path = template_path
        else:
            logger.debug(f"Loading standard template for {model_type}: {model_name}")
            effective_model_name = model_name
            effective_template_path = None

        template = UESTemplates(
            model_name=effective_model_name,
            model_type=model_type,
            template_path=effective_template_path
        )

        # Extract parameters
        main_params = template.call_function("get_main_parameters")
        aux_params = template.call_function("get_aux_parameters")
        connector_params = template.call_function("get_connector_names")

        logger.info(f"Template parsed: {len(main_params)} main, {len(aux_params)} aux, "
                   f"{len(connector_params)} connector parameters")

        return main_params, aux_params, connector_params

    except Exception as e:
        error_msg = f"Failed to parse template: {e}"
        logger.error(error_msg)
        raise Exception(error_msg)


def load_simulation_settings_from_excel(excel_path, logger=None):
    """
    Load simulation settings from Excel 'Simulation' sheet.

    Parameters
    ----------
    excel_path : str or Path
        Path to Excel file containing simulation settings
    logger : logging.Logger, optional
        Logger instance

    Returns
    -------
    sim_params : dict
        Dictionary of simulation parameters

    Raises
    ------
    ValueError
        If required simulation parameters are missing
    """
    if logger is None:
        logger = logging.getLogger(__name__)

    sim_params = _load_excel(excel_path, 'Simulation', logger)

    # Validate required simulation parameters
    required = ['simulation_name', 'solver', 'start_time', 'stop_time', 'tolerance', 'medium']
    missing = [param for param in required if param not in sim_params]

    if missing:
        raise ValueError(f"Missing required simulation parameters in 'Simulation' sheet: {missing}")

    logger.info(f"Simulation settings loaded from Excel: {sim_params.get('simulation_name')}")
    return sim_params


def _load_excel(excel_path, excel_sheet_name, logger):
    """
    Load parameters from Excel file.
    
    Parameters
    ----------
    excel_path : str or Path or None
        Path to Excel file (optional)
    excel_sheet_name : str
        Name of the Excel sheet to load
    logger : logging.Logger
        Logger instance
        
    Returns
    -------
    excel_params : dict
        Dictionary of parameters from Excel (empty dict if excel_path is None)
    """
    excel_params = {}
    
    if excel_path is not None:
        try:
            logger.info(f"Loading parameters from Excel: {excel_path}")
            excel_params = load_component_parameters(excel_path, excel_sheet_name)
            logger.debug(f"Excel parameters loaded: {list(excel_params.keys())}")
        except Exception as e:
            warning_msg = f"Could not load Excel parameters: {e}"
            logger.warning(warning_msg)
            warnings.warn(warning_msg, UserWarning)
    else:
        logger.info("No Excel file provided, using only graph attributes")
    
    return excel_params


def _aggregate_statistics(all_stats_list):
    """Aggregate statistics from multiple components."""
    total_stats = {'from_graph': 0, 'from_excel': 0}
    for stats in all_stats_list:
        total_stats['from_graph'] += stats['from_graph']
        total_stats['from_excel'] += stats['from_excel']
    return total_stats


def _check_and_report_results(component_type, component_count, all_missing_main,
                              all_missing_aux, all_missing_connectors,
                              total_stats, total_connector_stats, logger):
    """
    Check if validation was successful and report results.

    Parameters
    ----------
    component_type : str
        Type of component ('edge', 'supply node', 'demand node')
    component_count : int
        Number of components processed
    all_missing_main : list of tuples
        List of (component_id, param) tuples for missing MAIN parameters
    all_missing_aux : set
        Set of AUX parameter names missing across all components
    all_missing_connectors : set
        Set of connector names missing across all components
    total_stats : dict
        Aggregated statistics for parameters
    total_connector_stats : dict
        Aggregated statistics for connectors
    logger : logging.Logger
        Logger instance

    Raises
    ------
    ValueError
        If any MAIN parameters are missing
    """
    # Report parameter summary
    logger.info(f"✓ Processed {component_count} {component_type}(s)")
    logger.info(f"  - Parameters from graph: {total_stats['from_graph']}")
    logger.info(f"  - Parameters from Excel: {total_stats['from_excel']}")

    # Report connector summary (if any connectors were found)
    if total_connector_stats['from_graph'] > 0 or total_connector_stats['from_excel'] > 0:
        logger.info(f"  - Connectors from graph: {total_connector_stats['from_graph']}")
        logger.info(f"  - Connectors from Excel: {total_connector_stats['from_excel']}")
        if total_connector_stats.get('converted', 0) > 0:
            logger.info(f"  - Scalars converted to time-series: {total_connector_stats['converted']}")

    # Summary of missing AUX parameters
    if all_missing_aux:
        missing_count = len(all_missing_aux)
        warning_msg = (
            f"{missing_count} AUX parameter(s) not provided for {component_type}s, "
            f"will use Modelica defaults: {', '.join(sorted(all_missing_aux))}"
        )
        logger.warning(warning_msg)
        warnings.warn(warning_msg, UserWarning)

    # Summary of missing connectors (ERROR - connectors are required!)
    if all_missing_connectors:
        missing_count = len(all_missing_connectors)
        connector_list = ', '.join(sorted(all_missing_connectors))
        first_connector = list(all_missing_connectors)[0]
        error_msg = (
            f"Validation FAILED: {missing_count} required connector(s) missing for {component_type}s\n"
            f"Missing connectors: {connector_list}\n\n"
            f"Connectors are time-series inputs required by Modelica templates.\n\n"
            f"HOW TO FIX:\n"
            f"Option 1 - Define in Excel sheet:\n"
            f"  • Open the Excel configuration file\n"
            f"  • Go to the '{component_type.capitalize()}' sheet\n"
            f"  • Add rows: Parameter='{first_connector}', Value=<number or @reference>\n"
            f"  • Example: Parameter='TIn', Value=353.15 (will be converted to constant time-series)\n\n"
            f"Option 2 - Define on UESGraph before calling pipeline:\n"
            f"  • For {component_type}s: uesgraph.{component_type}[component_id]['{first_connector}'] = value\n"
            f"  • Example: uesgraph.nodes['supply1']['TIn'] = 353.15\n\n"
            f"Note: Scalar values are automatically converted to constant time-series.\n"
            f"      Use @references to point to existing attributes (e.g., Value='@supply_temp')"
        )
        logger.error(error_msg)
        raise ValueError(error_msg)

    # Check if validation was successful
    if all_missing_main:
        error_count = len(all_missing_main)
        error_msg = (
            f"Validation FAILED: {error_count} missing MAIN parameter(s)\n"
            f"Missing parameters per {component_type}:\n"
        )
        for component_id, param in all_missing_main:
            error_msg += f"  - {component_type.capitalize()} {component_id}: '{param}'\n"
        error_msg += (
            f"\nFix suggestions:\n"
            f"  → If parameter varies per {component_type}: add to uesgraph attributes\n"
            f"  → If parameter is same for all {component_type}s: add to Excel sheet"
        )
        logger.error(error_msg)
        raise ValueError(error_msg)
    else:
        logger.info("✓ All MAIN parameters successfully validated and applied")


def load_component_parameters(excel_path, component_type):
    """
    Load component parameters from an Excel file.
    
    Reads a specific sheet from an Excel file and returns parameters as a dictionary.
    Expected Excel structure:
    - Column A: Parameter (parameter names)
    - Column B: Value (parameter values)
    
    Parameters
    ----------
    excel_path : str or Path
        Path to the Excel file containing component parameters
    component_type : str
        Type of component, must be one of: 'pipes', 'supply', 'demands', 'simulation'
        This determines which sheet to read from the Excel file
        
    Returns
    -------
    dict
        Dictionary with parameter names as keys and their values
        Returns empty dict if sheet not found
        
    Raises
    ------
    FileNotFoundError
        If the Excel file does not exist
    ValueError
        If the component_type is not valid or Excel structure is incorrect
        
    Examples
    --------
    >>> params = load_component_parameters('parameters.xlsx', 'pipes')
    >>> print(params['dp_nominal'])
    0.10
    """
    # Validate component type
    valid_types = ['Pipes', 'Supply', 'Demands', 'Simulation']
    if component_type not in valid_types:
        raise ValueError(
            f"Invalid component_type '{component_type}'. "
            f"Must be one of: {', '.join(valid_types)}"
        )
    
    # Check if file exists
    if not os.path.exists(excel_path):
        raise FileNotFoundError(f"Excel file not found: {excel_path}")
    
    try:
        # Read the specific sheet
        df = pd.read_excel(excel_path, sheet_name=component_type)
        
        # Validate Excel structure
        if len(df.columns) < 2:
            raise ValueError(
                f"Excel sheet '{component_type}' must have at least 2 columns "
                "(Parameter and Value)"
            )
        
        # Check if first row contains expected column names
        if 'Parameter' not in df.columns and 'parameter' not in df.columns.str.lower():
            # Assume first two columns are Parameter and Value
            df.columns = ['Parameter', 'Value'] + list(df.columns[2:])
        
        # Create dictionary from Parameter and Value columns
        # Drop rows where Parameter is NaN
        df_clean = df[['Parameter', 'Value']].dropna(subset=['Parameter'])

        # Convert to dictionary
        param_dict = dict(zip(df_clean['Parameter'], df_clean['Value']))

        # Convert and clean values
        import math
        for key, value in param_dict.items():
            # Convert NaN to None
            if isinstance(value, float) and math.isnan(value):
                param_dict[key] = None
            # Try to convert string values to appropriate types
            elif isinstance(value, str):
                value_stripped = value.strip()

                # Skip if it looks like a reference (@something) or template path/name
                if value_stripped.startswith('@') or '/' in value_stripped or '.' in value_stripped and not value_stripped.replace('.', '').replace('e', '').replace('E', '').replace('-', '').replace('+', '').isdigit():
                    continue

                # Try boolean conversion
                if value_stripped.upper() in ('TRUE', 'FALSE'):
                    param_dict[key] = value_stripped.upper() == 'TRUE'
                # Try numeric conversion (handles scientific notation like '1e5')
                else:
                    try:
                        # Try float first (handles both '123' and '1.23' and '1e5')
                        param_dict[key] = float(value_stripped)
                    except ValueError:
                        # Keep as string if conversion fails (e.g., template names)
                        pass

        return param_dict
        
    except ValueError as e:
        if "Worksheet named" in str(e):
            # Sheet doesn't exist
            logging.warning(
                f"Sheet '{component_type}' not found in {excel_path}. "
                f"Returning empty dictionary."
            )
            return {}
        else:
            raise
    
    except Exception as e:
        raise Exception(
            f"Error reading Excel file {excel_path}, sheet '{component_type}': {e}"
        )
#### Modelica code generation

def generate_simulation_model_new(uesgraph, sim_name, sim_params, ground_temp_list, sim_model_dir, sim_setup_path, logger=None):
    """
    Generate Modelica simulation model using new Excel-based parameter system.

    This is the streamlined version that assumes parameters are already assigned
    to uesgraph nodes/edges via the assign_*_parameters functions.

    Parameters
    ----------
    uesgraph : UESGraph
        Graph with pre-assigned parameters from Excel
    sim_name : str
        Name of the simulation
    sim_params : dict
        Simulation parameters from Excel 'Simulation' sheet
    ground_temp_list : list
        Ground temperature data
    sim_model_dir : str
        Directory to save Modelica files
    sim_setup_path : str
        Path to Excel configuration file (needed to load template names)
    logger : logging.Logger, optional
        Logger instance
    """
    if logger is None:
        logger = logging.getLogger(__name__)

    logger.info("Setting up UESGraph for Modelica generation")

    # Ensure node names are strings
    for node in list(uesgraph.nodes()):
        uesgraph.nodes[node]["name"] = str(uesgraph.nodes[node]["name"])

    # Set network type
    uesgraph.graph["network_type"] = "heating"

    # NOTE: Parameter assignment (setup_building_parameters, setup_pipe_parameters)
    # is NO LONGER needed here - already done in main pipeline Steps 6-8!

    # Create metadata
    meta_data = create_meta_data_new(sim_name, sim_params)

    # Import utilities
    from uesgraphs.systemmodels import utilities as sysmod_utils

    # Estimate m_flow_nominal
    logger.info("Estimating nominal mass flow rates from pipe diameters")
    network_type = uesgraph.graph.get("network_type", "heating")
    uesgraph = sysmod_utils.estimate_m_flow_nominal_tablebased(
        graph=uesgraph,
        network_type=network_type
    )

    # Load template names from Excel sheets (needed for create_model)
    logger.info("Loading template names from Excel configuration")
    pipe_params = load_component_parameters(excel_path=sim_setup_path, component_type='Pipes')
    supply_params = load_component_parameters(excel_path=sim_setup_path, component_type='Supply')
    demand_params = load_component_parameters(excel_path=sim_setup_path, component_type='Demands')

    # Get template names (prefer template_path if provided, otherwise use template name)
    model_pipe = pipe_params.get('template_path') or pipe_params.get('template')
    model_supply = supply_params.get('template_path') or supply_params.get('template')
    model_demand = demand_params.get('template_path') or demand_params.get('template')

    logger.info(f"Using templates: pipe={model_pipe}, supply={model_supply}, demand={model_demand}")

    # Create system model
    logger.info("Creating system model with pre-assigned parameters")
    sysmod_utils.create_model(
        name=sim_name,
        save_at=sim_model_dir,
        graph=uesgraph,
        stop_time=float(sim_params["stop_time"]),
        timestep=900,  # Could be made configurable
        model_supply=model_supply,
        model_demand=model_demand,
        model_pipe=model_pipe,
        model_medium=sim_params["medium"],
        model_ground="t_ground_table",
        T_nominal=273.15 + 0,
        p_nominal=4e5,
        fraction_glycol=0.3,
        solver=sim_params["solver"],
        t_ground_prescribed=ground_temp_list,
        short_pipes_static=None,  # Could be made configurable
        meta_data=meta_data,
    )

    logger.info(f"Modelica model generated successfully: {sim_name}")


def create_meta_data_new(sim_name, sim_params):
    """Create metadata dictionary from Excel simulation parameters."""
    return {
        "simulation_name": sim_name,
        "solver": sim_params["solver"],
        "start_time": float(sim_params["start_time"]),
        "stop_time": float(sim_params["stop_time"]),
        "tolerance": float(sim_params["tolerance"]),
        "medium": sim_params["medium"],
        "created_at": datetime.now().isoformat()
    }


# OLD GENERATE FUNCTION (keep for backward compatibility)
def generate_simulation_model(uesgraph,setup_params,sim_name,
                     sim_model_dir, ground_temp_list):
    for node in list(uesgraph.nodes()):
        uesgraph.nodes[node]["name"] = str(uesgraph.nodes[node]["name"])

    #replace diameter ??

    uesgraph.graph["network_type"] ="heating"

    uesgraph = setup_building_parameters(uesgraph, setup_params)

    uesgraph = setup_pipe_parameters(uesgraph, setup_params)

    meta_data = create_meta_data(sim_name, setup_params)

    from uesgraphs.systemmodels import utilities as sysmod_utils

    uesgraph = sysmod_utils.estimate_m_flow_nominal_tablebased(
        graph = uesgraph,
        network_type = "heating"
    )
  

    sysmod_utils.create_model(
            name=sim_name,
            save_at=sim_model_dir,
            graph=uesgraph,
            stop_time=365 * 24 * 3600,
            timestep=900,
            model_supply=str(setup_params["template_path_supply"]),
            model_demand=str(setup_params["template_path_demand"]),
            model_pipe=setup_params["comp_model_pipe"],#Kind of senseless since used template is determined by template_path or comp_model as attribute of the edge
            model_medium=setup_params["Medium"],
            model_ground="t_ground_table",
            T_nominal=273.15 + 0,
            p_nominal=4e5,
            fraction_glycol=0.3,
            solver=setup_params["solver"],
            t_ground_prescribed=ground_temp_list,
            short_pipes_static=setup_params["static_pipe_length"],
            # short_pipes_static=2,
            meta_data=meta_data,
        )

def setup_building_parameters(uesgraph, params_dict):
    """Configure building parameters based on type (supply or demand)."""
    
    # Common parameters for all buildings
    common_params = {
        'allowFlowReversal': params_dict['allowFlowReversal']
    }
    
    # Specific parameters for demand buildings
    demand_params = {
        'template_path': str(params_dict['template_path_demand']),
        'dp_nominal': params_dict['dp_nominal'],
        'dT_Network': params_dict['dT_Network'],
        'T_dhw_supply': params_dict['T_dhw_supply'],
        'T_heat_supply': params_dict['T_heat_supply'],
        'T_cold_supply': params_dict['T_cold_supply'],
    }
    
    # Specific parameters for supply buildings
    supply_params = {
        'template_path': str(params_dict['template_path_supply']),
        'heatDemand_max_supply': params_dict['heatDemand_max_supply'], 
        'dT_Network': params_dict['dT_Network'],
        'T_dhw_supply': params_dict['T_dhw_supply'],
        'T_heat_supply': params_dict['T_heat_supply'],
        'T_cold_supply': params_dict['T_cold_supply'],
    }
    
    # Update all nodes
    for node in uesgraph.nodelist_building:
        node_data = uesgraph.nodes[node]
        
        # Update common parameters first
        node_data.update(common_params)
        
        if not node_data['is_supply_heating']:
            # Demand building
            node_data.update(demand_params)
        else:
            # Supply building
            node_data.update(supply_params)
    return uesgraph

def setup_pipe_parameters(uesgraph, params_dict):
    """
    Configure pipe parameters for all edges in the network graph.
    
    Args:
        graph: uesgraphs graph containing the network structure
        params_dict: dictionary containing configuration parameters
    """
    pipe_params = {
        'template_path': params_dict['template_path_pipe'], #Has to be None to use the Aixlib default template in uesgraphs, otherwise
#        "comp_model": params_dict['comp_model_pipe'],
        'dIns': params_dict['dIns'],                    # Insulation diameter
        'kIns': params_dict['kIns'],                    # Insulation thermal conductivity
        'fac': params_dict['fac'],                      # Scaling factor
        'roughness': params_dict['roughness'],          # Pipe roughness
        'allowFlowReversal': params_dict['allowFlowReversal'],
    }
    
    # Update pipe parameters for each edge
    for edge in uesgraph.edges():
        # Copy base parameters
        uesgraph.edges[edge].update(pipe_params)
        # Set hydraulic diameter based on edge-specific inner diameter
        uesgraph.edges[edge]['dh'] = uesgraph.edges[edge]['diameter']

    return uesgraph

def create_meta_data(sim_name, setup_params):
    meta_data = {
        "General": "Nothing",
        "Modelname": sim_name,
        "template_demand": setup_params["template_path_demand"],
        "template_supply": setup_params["template_path_supply"],
        "Parameters_dict": setup_params.copy(),
    }
    return meta_data
#### Process sim_setup modifications

def map_setup_to_uesgraph(uesgraph, setup_params):
    """
    Maps simulation setup parameters to a UESGraph object, specifically handling
    the linking of demands to resources.
    
    This function checks if demands should be linked to resources based on the
    'link_demands_to_ressources' parameter. If linking is required, it verifies
    that the template supports this functionality and updates node attributes
    for non-supply heating nodes.
    
    Parameters:
    -----------
    uesgraph : UESGraph
        The urban energy system graph to be modified
    setup_params : dict
        Dictionary containing simulation setup parameters, must include 
        'link_demands_to_ressources' key
    template_demand : str
        Path to the demand template file
        
    Returns:
    --------
    UESGraph
        The modified urban energy system graph with updated node attributes
        
    Raises:
    -------
    KeyError: If 'link_demands_to_ressources' is not found in setup parameters
    ValueError: If demand template doesn't support resource linking when required
    Exception: For other processing errors
    """
    try:
        link_value = setup_params["link_demands_to_ressources"]
        
        # Handle different data types for the link_value parameter
        if isinstance(link_value, bool):
            is_linked = link_value
        elif isinstance(link_value, (int, float)):
            is_linked = link_value != 0
        elif isinstance(link_value, str):
            is_linked = link_value.lower() in ('true', 'yes', 'y', '1')
        else:
            # Fallback for other data types
            is_linked = bool(link_value)
        
        # If linking is required, process the demand template and update nodes
        if is_linked:
            # Read the demand template file and check for the loadResource function
            with open(setup_params["template_path_demand"], "r") as file:
                demand = file.read()
            if "Modelica.Utilities.Files.loadResource" not in demand:
                raise ValueError("Demand template does not contain loadResource function. Current simulation setup aims to link demands to ressources but template does not support this."
                                "Check demand template for 'Modelica.Utilities.Files.loadRessources.")
            else:
                # Update attributes for non-supply heating nodes
                for node in uesgraph.nodelist_building:
                    if not uesgraph.node[node]["is_supply_heating"]:
                        uesgraph.nodes[node]["fileNameHeat"] = True
                        uesgraph.nodes[node]["fileNameCool"]=True
                        uesgraph.nodes[node]["fileNameDHW"]=True
                return uesgraph

    except KeyError:
        raise KeyError("'link_demands_to_ressources' not found in setup parameters. Set to True or False to link demands to ressources.") 
    except ValueError as e:
        raise e
    except Exception as e:
        raise Exception(f"Error processing link_demands_to_ressources: {e}")


#### Process demand data and assign to uesgraph

def combine_heating_dhw(heat_demand, dhw_demand):
    """
    Combines heating and DHW demands where both are non-zero for peak load calc.
    """
    heating_combined = []
    dhw_adjusted = []
    
    for heat_val, dhw_val in zip(heat_demand, dhw_demand):
        if heat_val != 0.0 and dhw_val != 0.0:
            heating_combined.append(heat_val + dhw_val)
            dhw_adjusted.append(0.0)
        else:
            heating_combined.append(heat_val)
            dhw_adjusted.append(dhw_val)
            
    return heating_combined, dhw_adjusted

def assign_demand_data(uesgraph, input_paths_dict, input_types = ["heating", "cooling", "dhw"],demand_mode = 0):
    """
    Assigns energy demand data to buildings in a UES (Urban Energy Systems) graph.
    
    This function reads demand profiles from CSV files and assigns them to building nodes
    in the graph. For buildings without specific demand data, it uses a fallback profile
    (dummy demand) based on the first building in the respective CSV file. The function
    can handle heating, cooling, and domestic hot water (DHW) demands.

    Parameters
    ----------
    uesgraph : ueesgraphs Graph
        The urban energy system graph containing building nodes.
    input_paths_dict : dict
        Dictionary containing file paths for each demand type.
        Expected keys: 'heating', 'cooling', 'dhw'.
    input_types : list, optional
        List of demand types to process. Default is ["heating", "cooling", "dhw"].
    demand_mode : int, optional
        Mode for demand calculation. Currently only mode 0 is implemented,
        which combines heating and DHW demands for peak load calculation.

    Returns
    -------
    tuple
        - Updated UES graph with demand data assigned to building nodes
        - Message string containing information about the data assignment process
        
    Notes
    -----
    Building nodes are updated with the following attributes:
        - input_heat: List of heating demand values
        - input_cool: List of cooling demand values
        - input_dhw: List of DHW demand values
        - max_demand_heating: Maximum combined heating/DHW demand
    
    The function handles missing data by:
        1. Using a dummy profile if a building is not found in demand data
        2. Tracking which buildings exist in CSVs but not in the graph
    """

    msg = "Following Messages occured while loading demand data: \n"

    #Define empty dictionaries for demand data
    dict_inputs = {}
    dummy_demand = {}


    try:
        for input_type in input_types:
            df = pd.read_csv(input_paths_dict[input_type],
                            parse_dates=True,
                            index_col=0)
            dict_inputs[input_type] = df.rename(columns=lambda x: x.lower())
            
            #Store dummy demand (first data column) for missing buildings
            dummy_demand[input_type] = df[df.columns[1]].tolist()
    except FileNotFoundError as e:
        print(f"Failed to load demand data: {e}")

    missing_bldgs = dict_inputs["heating"].columns.to_list()

    #Process each building
    for bldg_node in uesgraph.nodelist_building:
        if uesgraph.nodes[bldg_node]["is_supply_heating"]:
            continue

        bldg_name = uesgraph.nodes[bldg_node]["name"]
        demands = {}

        #Get damand profiles for each type, ues dummy if missing
        for input_type in input_types:
            try:
                demands[input_type] = dict_inputs[input_type][bldg_name].tolist()
                if input_type == "heating":
                    missing_bldgs.remove(bldg_name)
            except KeyError:
                demands[input_type] = dummy_demand[input_type]
                msg += f"Building {bldg_name} not found in {input_type} data. Using dummy demand."
        
        #Combine heating and DHW demands where both are non_zero
                #Only used for max demand calculation
        if demand_mode ==0:
            heating_combined, dhw_adjusted = combine_heating_dhw(demands["heating"], demands["dhw"])

        #Save demands to node
        node = uesgraph.nodes[bldg_node]
        node.update({
            "input_dhw": demands["dhw"],
            "input_heat": demands["heating"],
            "input_cool": demands["cooling"],
            "heatDemand_max": max(max(heating_combined), max(dhw_adjusted)),
            "coldDemand_max": max(demands["cooling"])
        })
    if len(missing_bldgs)>0:
        msg += f"Missing buildings: {missing_bldgs}"
    else:
        msg += "No missing buildings found."

    return uesgraph, msg


### Administrative Helper functions ###

def validate_paths(paths):
    """
    Validate if the provided file and directory paths exist.
    
    Parameters:
    -----------
    paths : list
        List of paths (strings or Path objects) to validate
        
    Returns:
    --------
    tuple
        (existing_paths, missing_paths): Two lists containing the paths that exist
        and the paths that are missing, respectively
    """
    existing_paths = []
    missing_paths = []
    
    # Check each path and categorize as existing or missing
    for path in paths:
        path_str = str(path)
        if os.path.exists(path_str):
            existing_paths.append(path_str)
        else:
            missing_paths.append(path_str)
            
    return existing_paths, missing_paths

def load_simulation_settings(sim_setup_path) -> dict:
    try:
        df = pd.read_excel(sim_setup_path,nrows=0)
        if "Version" in df.columns[0]:
            version = float(str(df.columns[0].split(":")[1].strip()))
            if version == 2.0:
                sim_setup = pd.read_excel(sim_setup_path,
                                        header =1,
                                        skiprows=[2,3],
                                        )
                sim_setup = sim_setup.drop(columns="Parameter:")
        else:
            sim_setup = pd.read_excel(sim_setup_path)
    except FileNotFoundError:
        raise FileNotFoundError(f"Excel file not found {sim_setup_path}")
    if len(sim_setup.index) == 0:
        raise ValueError("Excel file is empty")
        
    simulation_dict = sim_setup.to_dict(orient="records")
    return simulation_dict

def load_ground_temp_data(ground_temp_path):
    try:
        ground_temp = pd.read_csv(ground_temp_path,
                                  parse_dates=True,
                                  index_col=0)
    except FileNotFoundError:
        raise FileNotFoundError(f"CSV file not found: {ground_temp_path}")
    if len(ground_temp.index) == 0:
        raise ValueError("CSV file is empty")
    
    
    return ground_temp

def save_setup_params_to_csv(setup_params, sim_name, sim_model_dir):
    """
    Save simulation setup parameters to a CSV file.
    
    This function takes a single row from the simulation setup Excel file (as a dictionary)
    and saves it as a CSV file in a specified directory, with parameters as rows and their 
    values as a single column.
    
    Parameters:
    -----------
    setup_params : dict
        Dictionary containing simulation setup parameters (a single row from the Excel setup)
    sim_name : str
        Name of the current simulation, used for filename generation
    sim_model_dir : str
        Directory where to save the CSV file
        
    Returns:
    --------
    str
        Path to the saved CSV file
    """
    # Ensure the target directory exists
    os.makedirs(sim_model_dir, exist_ok=True)
    
    # Define the path to the CSV file with correct naming
    csv_filename = f"{sim_name}.csv"
    csv_path = os.path.join(sim_model_dir, csv_filename)
    
    # Convert the dictionary to a DataFrame and transpose it
    # This makes parameters appear as rows instead of columns
    params_df = pd.DataFrame([setup_params]).T
    
    # Reset index to convert the parameter names to a column
    params_df.reset_index(inplace=True)
    
    # Set column names
    params_df.columns = ["Parameter", "Value"]
    
    # Check if any parameter value is excessively long
    # This is optional but helps prevent unwieldy CSV files
    for idx, row in params_df.iterrows():
        if isinstance(row["Value"], str) and len(row["Value"]) > 500:
            # Truncate extremely long values with a note
            params_df.at[idx, "Value"] = f"{row['Value'][:500]}... [truncated]"
    
    # Save to CSV with semicolon separator
    params_df.to_csv(csv_path, sep=";", index=False)
        
    return csv_path<|MERGE_RESOLUTION|>--- conflicted
+++ resolved
@@ -93,172 +93,10 @@
         raise FileNotFoundError("Some files are missing. Please check the logs for details.")
     logger.debug(f"Existing files: {existing_files}")
 
-<<<<<<< HEAD
-    # Step 3: Initialize or load the UESGraph from file or object
-    logger.info("Initialize UESGraph")
-    if isinstance(uesgraph, (str, os.PathLike, Path)):
-        if str(uesgraph).endswith(".json"):
-            try:
-                uesgraph_path = str(uesgraph)
-                uesgraph = UESGraph()
-                uesgraph.from_json(path = uesgraph_path, network_type="heating")
-                logger.info(f"UESGraph loaded from JSON: {uesgraph_path}")
-            except Exception as e:
-                raise Exception(f"While loading UESGraph from JSON: {e}")
-        else:
-            raise ValueError(f"Value for uesgraph: {uesgraph} is nor uesgraph object nor valid JSON path")
-    
-    
-    try:
-        #Step 4: Assign demand data to the graph nodes
-        logger.info("Assigning demand data")
-        input_paths_dict = {
-            "heating": input_heating,
-            "cooling": input_cooling,
-            "dhw": input_dhw
-        }
-        uesgraph, msg = assign_demand_data(uesgraph, input_paths_dict)
-        logger.debug(msg)
-
-        # Step 5: Save the UESGraph with added demand data
-        logger.info("Try to save uesgraph with demand data")
-        try:
-            uesgraph.to_json(path=str(workspace),
-                        name = "transurban_seestadt_uesgraphs_with_demand",
-                        all_data = True,
-                        prettyprint = True)
-            logger.info("UESGraph with demand data saved")
-        except Exception as e:
-            logger.error(f"Failed to save uesgraph with demand data: {e}")
-
-        # Step 6: Load ground temperature data for simulations
-        logger.info("Loading ground temperature data")
-        ground_temp_df = load_ground_temp_data(ground_temp_path)
-        logger.debug(f"Ground temperature data loaded of shape: {ground_temp_df.shape}")
-
-        # Step 7: Simplify the UESGraph according to the specified level
-        logger.info(f"*** Start simplyfing Uesgraph with simplification level: {simplification_level} ***")
-        logger.info(f"Before simplification: {len(uesgraph.edges())} edges with total length {uesgraph.calc_network_length(network_type='heating')}")
-        uesgraph = simplify_uesgraph(uesgraph, simplification_level)
-        logger.info(f"After simplification: {len(uesgraph.edges())} edges with total length {uesgraph.calc_network_length(network_type='heating')}")
-    
-        # Step 8: Save the simplified UESGraph
-        logger.info("Try to save uesgraph after simplification")
-        try:
-            uesgraph.to_json(path=str(workspace),
-                        name = "transurban_seestadt_uesgraphs_simplified",
-                        all_data = True,
-                        prettyprint = True)
-            logger.info("UESGraph after simplification saved")
-        except Exception as e:
-            logger.error(f"Failed to save uesgraph after simplification: {e}")
-        
-        # Step 9: Create directory structure for Modelica output files
-        logger.info("Creating subfolder for modelica files")
-        timestamp = datetime.now().strftime("%Y%m%d_%H%M%S")
-        sim_name = f"Sim{timestamp}"
-        sim_model_dir = os.path.join(workspace, "models", sim_name)
-        os.makedirs(sim_model_dir, exist_ok=True)
-        logger.info(f"Modelica files will be saved to: {sim_model_dir}")
-
-        # Step 10: Generate Modelica files for each simulation configuration
-        logger.info(f"Start process of generating Modelica files for: {len(sim_setup_dict)} simulations")
-        for setup_params in sim_setup_dict:
-            sim_name_ix = f"{sim_name}_{str(setup_params["Simulation Name"])}"
-            logger.info(f"Processing simulation parameters: {setup_params}")
-            ground_temp_list = ground_temp_df[setup_params["ground_depth"]].tolist()
-            logger.info(f"Using ground temperature data for depth {setup_params['ground_depth']}")
-            #uesgraph_copy = uesgraph.copy()
-            uesgraph = map_setup_to_uesgraph(uesgraph=uesgraph, setup_params=setup_params)
-            
-            if setup_params["save_params_to_csv"]: 
-                logger.info("Saving setup parameters to CSV")
-                save_setup_params_to_csv(setup_params, sim_name_ix, sim_model_dir)
-            
-            try:
-                logger.info(f"Start creating model for simulation: {sim_name_ix}")
-                generate_simulation_model(uesgraph=uesgraph,
-                                sim_name=sim_name_ix,
-                                setup_params=setup_params,
-                                ground_temp_list=ground_temp_list,
-                                sim_model_dir = sim_model_dir,
-                )
-            except Exception as e:
-                logger.error(f"Error while generating Modelica files: {e}")
-                raise e
-
-    except Exception as e:
-        logger.error(f"Error while processing uesgraph: {e}")
-        raise e
-    
-def uesgraph_to_modelica_old(uesgraph, simplification_level,
-                         workspace,
-                         sim_setup_path,
-                         input_heating, input_dhw, input_cooling,
-                         ground_temp_path,
-                         log_dir=None,
-                         log_level=logging.DEBUG
-                         ):
-    """
-    Convert an Urban Energy System Graph (UESGraph) to Modelica model files.
-    
-    This function processes a UESGraph, applies simplification, adds demand data,
-    and generates Modelica model files based on simulation parameters.
-    
-    Parameters:
-    -----------
-    uesgraph : UESGraph object or str
-        The UESGraph object or path to a JSON file containing the UESGraph data
-    simplification_level : int
-        Level of simplification to apply to the UESGraph (higher = more simplified)
-    workspace : str or Path
-        Directory path where output files will be saved
-    sim_setup_path : str or Path
-        Path to the simulation setup configuration file
-    input_heating : str or Path
-        Path to heating demand data
-    input_dhw : str or Path
-        Path to domestic hot water demand data
-    input_cooling : str or Path
-        Path to cooling demand data
-    ground_temp_path : str or Path
-        Path to ground temperature data file
-    log_dir : str or Path, optional
-        Directory to save log files (default is None, logs to tmp directory)
-    log_level : int, optional
-        Logging level (default is logging.DEBUG)
-        
-    Returns:
-    --------
-    None
-    
-    Raises:
-    -------
-    FileNotFoundError: If required files are missing
-    ValueError: If uesgraph parameter is invalid
-    Exception: For various processing errors with detailed messages
-    """
-    # Set up logging configuration
-    logger = set_up_logger("ModelicaCodeGen",level=int(log_level), log_dir=log_dir)
-    
-    # Step 1: Validate input files and folders    logger.info("Validating files")
-    paths_to_check = [sim_setup_path, input_heating, input_dhw, input_cooling, ground_temp_path]
-    existing_files, missing_files = validate_paths(paths_to_check)
-    if missing_files:
-        logger.error(f"Missing files: {missing_files}")
-        raise FileNotFoundError("Some files are missing. Please check the logs for details.")
-    logger.debug(f"Existing files: {existing_files}")
-
-    # Step 2: Load simulation configuration
-    logger.info("Loading simulation settings")
-    sim_setup_dict = load_simulation_settings(sim_setup_path)
-    logger.debug(f"Simulation settings loaded: {sim_setup_dict}")
-=======
     # Step 2: Load simulation configuration from Excel
     logger.info("Loading simulation settings from Excel")
     sim_params = load_simulation_settings_from_excel(sim_setup_path, logger)
     logger.debug(f"Simulation settings loaded: {sim_params}")
->>>>>>> 21405521
 
     # Step 3: Initialize or load the UESGraph from file or object
     logger.info("Initialize UESGraph")
